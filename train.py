--- conflicted
+++ resolved
@@ -90,16 +90,10 @@
     train_data = [elem for elem in npz_data.values() if elem.shape==(65, 6891)]
     gen, dis = train(train_data[:9])
 
-<<<<<<< HEAD
-    sample_data = np.random(0, 1, 1024)
-    generated = gen(sample_data)
+    sample_data = np.random.normal(0, 1, 1024)
+    generated = gen(Variable(torch.Tensor(sample_data)))
     out = generated.detach().numpy()
     out_complex = out[0] + 1j*out[1]
     time_out = librosa.istft()
-=======
-    sample_data = np.random.normal(0, 1, 1024)
-    out = gen(Variable(torch.Tensor(sample_data)))
-    time_out = librosa.istft(out.detach().numpy())
->>>>>>> 0f8c64b1
     sr = 22050
     librosa.output.write_wav("out.wav", time_out, sr)