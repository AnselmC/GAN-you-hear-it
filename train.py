# stdlib
import logging
import os
import datetime
import sys
import argparse
# thirdparty
import torch
from torch import nn
from torch.autograd import Variable
from torch.utils.data import DataLoader
import librosa
import numpy as np
# own
from gann import ConvolutionalGenerator, LinearGenerator, Discriminator
from dataset import AudioSnippetDataset
from helpers import Progress, CustomWriter, visualize_sample, convert_sample_to_time_signal

__description__ = r"""
              ____    ______  __  __      __    __
             /\  _`\ /\  _  \/\ \/\ \    /\ \  /\ \
             \ \ \L\_\ \ \L\ \ \ `\\ \   \ `\`\\/'/ ___   __  __
              \ \ \L_L\ \  __ \ \ , ` \   `\ `\ /' / __`\/\ \/\ \
               \ \ \/, \ \ \/\ \ \ \`\ \    `\ \ \/\ \L\ \ \ \_\ \
                \ \____/\ \_\ \_\ \_\ \_\     \ \_\ \____/\ \____/
                 \/___/  \/_/\/_/\/_/\/_/      \/_/\/___/  \/___/


           __  __                              ______   __       _
          /\ \/\ \                            /\__  _\ /\ \__  /'_`\
          \ \ \_\ \     __     __     _ __    \/_/\ \/ \ \ ,_\/\_\/\`\
           \ \  _  \  /'__`\ /'__`\  /\`'__\     \ \ \  \ \ \/\/_//'/'
            \ \ \ \ \/\  __//\ \L\.\_\ \ \/       \_\ \__\ \ \_  /\_\
             \ \_\ \_\ \____\ \__/.\_\\ \_\       /\_____\\ \__\ \/\_\
              \/_/\/_/\/____/\/__/\/_/ \/_/       \/_____/ \/__/  \/_/

A Generative Adversarial Network for generating music samples.
"""


def train(generator_type, data_loader, epochs, entropy_size, models, lrs,
          reg_strength, visual):
    timestamp = datetime.datetime.now().strftime(format="%d-%m-%Y-%H%M%S")
    if visual:
        logs_path = "logs/"
        if not os.path.exists(logs_path):
            os.mkdir(logs_path)
        logging.basicConfig(filename=os.path.join(logs_path,
                                                  timestamp + ".log"),
                            level=logging.DEBUG)
        progress = Progress(epochs, len(data_loader), True)
        progress.init_print()
    else:
        logging.basicConfig(stream=sys.stdout, level=logging.DEBUG)
    logger = logging.getLogger("Training")
    logging.getLogger("matplotlib").setLevel(logging.WARNING)
    logger.debug("Initializing training...")

    device = torch.device("cuda:0" if torch.cuda.is_available() else "cpu")
    batch_size = data_loader.batch_size
    # TODO: train data in namespace, but should be clearly defined
    shape = train_data[0].shape
    sample_h, sample_w = shape[1], shape[2]

    discriminator = Discriminator(device,
                                  input_h=sample_h,
                                  input_w=sample_w,
                                  model=models[0] if models else None,
                                  lr=lrs[0])

    writer = CustomWriter(
        os.path.join("runs", str(epochs), str(batch_size),
                     str(sample_h) + "_" + str(sample_w), str(timestamp)),
        comment="conv" if generator_type == "conv" else "linear")
    if generator_type == "conv":
        generator = ConvolutionalGenerator(device,
                                           output_h=sample_h,
                                           output_w=sample_w,
                                           model=models[1] if models else None,
                                           entropy_size=entropy_size,
                                           lr=lrs[1])
        writer.add_graph(generator,
                         torch.randn(1, entropy_size, 1, 1).to(device), False)
    else:
        generator = LinearGenerator(device,
                                    output_h=sample_h,
                                    output_w=sample_w,
                                    model=models[1] if models else None,
                                    entropy_size=entropy_size,
                                    lr=lrs[1])
        writer.add_graph(generator,
                         torch.randn(1, entropy_size).to(device), False)

    writer.add_graph(discriminator,
                     generator.generate_data(1, device, train=False), False)

    L1_lambda = reg_strength

    def dim4d(a, b, c, d):
        return a * b * c * d

    losses = []
    fake_losses = []
    gen_losses = []
    logger.debug("Init done")
    logger.debug("Starting training with {} samples and {} epochs".format(
        len(train_data), epochs))
    for epoch in range(epochs):
        #L1_lambda /= 2
        if visual:
            progress.update_epoch()
        logger.debug("Epoch: {} of {}".format(epoch, epochs))

        running_loss = 0.0
        running_fake_loss = 0.0
        logger.debug("Training discriminator with {} batches".format(
            len(data_loader)))
        discriminator.train()
        generator.eval()
        for step, data in enumerate(data_loader):
            dis_step = epoch * len(data_loader) + step
            data = data.to(device)
            logger.debug("Batch: {}/{}".format(step, len(data_loader)))
            if visual:
                visualize_sample(data.cpu(), plot=True)
            discriminator.optim.zero_grad()
            out = discriminator(data)
            # make labels noisy (real: 0.7-1.2)
            label = Variable(0.7 + 0.3 * torch.rand(len(out), 1)).to(device)
            acc = len(out[out>=0.5])/len(out)
            writer.write_dis_acc(acc, dis_step)
            loss = discriminator.loss(out, label).to(device)
            loss.backward()
            fake_data = generator.generate_data(batch_size,
                                                device,
                                                train=False)
            if data_loader.dataset.transform:
                fake_data = data_loader.dataset.transform(
                    fake_data)  # non-generated data is transformed
            out = discriminator(fake_data)
            if visual:
                visualize_sample(fake_data.cpu(), plot=True)
            fake_acc = len(out[out<0.5])/len(out)
            writer.write_dis_fake_acc(fake_acc, dis_step)
            # make labels noisy (fake: 0-0.3)
            label = Variable(0.3 * torch.rand(len(out), 1)).to(device)
            fake_loss = discriminator.loss(out, label).to(device)
            fake_loss.backward()
            if visual:
                progress.update_batch(loss.item(), fake_loss.item())
            discriminator.optim.step()
            logger.debug("Loss: {}".format(loss.item()))
            #logger.debug("Acc: {}".format(acc))
            logger.debug("Fake Loss: {}".format(fake_loss.item()))
            #logger.debug("Fake acc: {}".format(acc))
            running_loss += loss.item()
            writer.write_dis_loss(loss.item(), dis_step)
            running_fake_loss += fake_loss.item()
<<<<<<< HEAD
            writer.write_dis_fake_loss(fake_loss.item(),
                                       epoch * len(data_loader) + step)
=======
            writer.write_dis_fake_loss(fake_loss.item(), dis_step)
>>>>>>> 5b3a0634

        losses.append(running_loss / len(data_loader))
        fake_losses.append(running_fake_loss / len(data_loader))
        logger.debug("Running loss: {}".format(losses[-1]))
        logger.debug("Running fake loss: {}".format(fake_losses[-1]))

        running_gen_loss = 0.0
        logger.debug("Training generator...")
        discriminator.eval()
        generator.train()
        if visual:
            progress.switch_to_generator()
        for step in range(len(data_loader)):
            gen_step = epoch * len(data_loader) + step
            generator.optim.zero_grad()
            logger.debug("Batch: {}/{}".format(step, len(data_loader)))
            fake_data = generator.generate_data(batch_size, device, train=True)
            if data_loader.dataset.transform:
<<<<<<< HEAD
                fake_data_transformed = data_loader.dataset.transform(
                    fake_data)  # non-generated data is transformed
            if (epoch * len(data_loader) + step % 100 == 0):
                logger.debug("Writing generated sample...")
                writer.write_image(
                    visualize_sample(fake_data_transformed.cpu(), plot=visual),
                    epoch * len(data_loader) + step)
                writer.write_audio(fake_data_transformed.cpu()[0],
                                   epoch * len(data_loader) + step)
=======
                fake_data_transformed = data_loader.dataset.transform(fake_data) # non-generated data is transformed
            if(gen_step % 500 == 0):
                logger.debug("Writing generated sample...")
                writer.write_image(visualize_sample(fake_data_transformed.cpu(), plot=visual), gen_step)
                writer.write_audio(fake_data_transformed.cpu()[0], gen_step)
>>>>>>> 5b3a0634
            out = discriminator(fake_data_transformed)
            acc = len(out[out>=0.5])/len(out)
            writer.write_gen_acc(acc, gen_step)
            # TODO: norm calculation is wrong
<<<<<<< HEAD
            reg_loss = torch.norm(fake_data, p=1) / dim4d(*fake_data.shape)
            writer.write_gen_reg_loss(L1_lambda * reg_loss.item(),
                                      epoch * len(data_loader) + step)
            logger.debug("Reg loss: {}".format(L1_lambda * reg_loss))
            # flip labels when training generator
            gen_loss = generator.loss(
                1-out,
                Variable(torch.ones([batch_size, 0])).to(device))
            gen_loss += L1_lambda * reg_loss
            gen_loss.backward()
            generator.optim.step()
            writer.write_gen_loss(gen_loss.item(),
                                  epoch * len(data_loader) + step)
=======
            reg_loss = torch.norm(fake_data, p=1)/dim4d(*fake_data.shape)
            writer.write_gen_reg_loss(L1_lambda * reg_loss.item(), gen_step)
            logger.debug("Reg loss: {}".format(L1_lambda * reg_loss))
            gen_loss = generator.loss(out, Variable(
                torch.ones([batch_size, 1])).to(device))
            writer.write_gen_loss(gen_loss.item(), gen_step)
            gen_loss += L1_lambda * reg_loss
            gen_loss.backward()
            generator.optim.step()
>>>>>>> 5b3a0634
            if visual:
                progress.update_batch(gen_loss.item())
            logger.debug("Gen loss: {}".format(gen_loss.item()))
            #logger.debug("Gen Acc: {}".format(acc))
            running_gen_loss += gen_loss.item()
        gen_losses.append(running_gen_loss / len(data_loader))
        logger.debug("Running generator loss: {}".format(gen_losses[-1]))

    writer.flush()
    writer.close()
    return generator, discriminator


if __name__ == "__main__":
    print(__description__)
    parser = argparse.ArgumentParser("Trains a GANN on audio signals")
    parser.add_argument(
        "--input_data",
        dest="input_data",
        required=True,
        help=
        "The npz archive with training data created with the `preprocessing.py` script"
    )
    parser.add_argument(
        "--subset_size",
        dest="subset_size",
        type=int,
        help=
        "The subset size to use from the input folder. Entire folder is used if not given or subset size is larger than folder size"
    )
    parser.add_argument("--epochs",
                        dest="epochs",
                        type=int,
                        help="The number of epochs to train for (default=10)",
                        default=10)
    parser.add_argument(
        "--reg_strength",
        dest="reg_strength",
        type=float,
        help=
        "L1 regularization strength for output of generator (enforces sparseness). Default: 10",
        default=10.)
    parser.add_argument(
        "--batch_size",
        dest="batch_size",
        type=int,
        help="The batch size used during training (default is 4)",
        default=4)
    parser.add_argument(
        "--entropy_size",
        dest="entropy_size",
        type=int,
        help=
        "The size of the entropy vector used as input for the generator (default is 10)",
        default=10)
    parser.add_argument(
        "--lr",
        dest="lr",
        type=float,
        nargs=2,
        help=
        "Learning rates to use for discriminator and generator, respectively (defaults are 0.0002 and 0.0001)",
        default=[0.0002, 0.0001])
    parser.add_argument(
        "--models",
        dest="models",
        type=str,
        nargs=2,
        help=
        "Pretrained models to use for further training; Discriminator, then Generator (default None)"
    )
    parser.add_argument(
        "--generator",
        dest="gen",
        type=str,
        default="conv",
        choices={"conv", "linear"},
        help=
        "Which generator to use. Either \"linear\" or \"conv\" (default: \"conv\""
    )
    parser.add_argument(
        "--visual",
        dest="visual",
        action="store_true",
        help=
        "Whether to show visual representations of the training samples and generated results as images"
    )
    args = parser.parse_args()

    train_data = AudioSnippetDataset(args.input_data,
                                     subset_size=args.subset_size)
    data_loader = DataLoader(train_data,
                             batch_size=args.batch_size,
                             shuffle=True,
                             num_workers=4)
    gen, dis = train(generator_type=args.gen,
                     data_loader=data_loader,
                     entropy_size=args.entropy_size,
                     epochs=args.epochs,
                     models=args.models,
                     lrs=args.lr,
                     reg_strength=args.reg_strength,
                     visual=args.visual)

    results_dir = "results"
    if not os.path.exists(results_dir):
        os.mkdir(results_dir)
    wav_dir = os.path.join(results_dir, "audio")
    if not os.path.exists(wav_dir):
        os.mkdir(wav_dir)
    model_dir = os.path.join(results_dir, "models")
    if not os.path.exists(model_dir):
        os.mkdir(model_dir)
    fn_prefix = str(args.epochs) + "_" + str(args.batch_size) + \
        "_" + str(args.entropy_size) + "_" + str(len(train_data))
    fn_wav = os.path.join(wav_dir, fn_prefix + ".wav")
    fn_gen_model = os.path.join(model_dir, fn_prefix + "_gen.model")
    fn_dis_model = os.path.join(model_dir, fn_prefix + "_dis.model")

    device = torch.device("cuda:0" if torch.cuda.is_available() else "cpu")
    generated = gen.generate_data(1, device)
    time_out = convert_sample_to_time_signal(generated)
    sr = 22050
    librosa.output.write_wav(fn_wav, time_out, sr)
    torch.save(gen.state_dict(), fn_gen_model)
    torch.save(dis.state_dict(), fn_dis_model)<|MERGE_RESOLUTION|>--- conflicted
+++ resolved
@@ -156,12 +156,7 @@
             running_loss += loss.item()
             writer.write_dis_loss(loss.item(), dis_step)
             running_fake_loss += fake_loss.item()
-<<<<<<< HEAD
-            writer.write_dis_fake_loss(fake_loss.item(),
-                                       epoch * len(data_loader) + step)
-=======
             writer.write_dis_fake_loss(fake_loss.item(), dis_step)
->>>>>>> 5b3a0634
 
         losses.append(running_loss / len(data_loader))
         fake_losses.append(running_fake_loss / len(data_loader))
@@ -180,52 +175,25 @@
             logger.debug("Batch: {}/{}".format(step, len(data_loader)))
             fake_data = generator.generate_data(batch_size, device, train=True)
             if data_loader.dataset.transform:
-<<<<<<< HEAD
-                fake_data_transformed = data_loader.dataset.transform(
-                    fake_data)  # non-generated data is transformed
-            if (epoch * len(data_loader) + step % 100 == 0):
-                logger.debug("Writing generated sample...")
-                writer.write_image(
-                    visualize_sample(fake_data_transformed.cpu(), plot=visual),
-                    epoch * len(data_loader) + step)
-                writer.write_audio(fake_data_transformed.cpu()[0],
-                                   epoch * len(data_loader) + step)
-=======
                 fake_data_transformed = data_loader.dataset.transform(fake_data) # non-generated data is transformed
             if(gen_step % 500 == 0):
                 logger.debug("Writing generated sample...")
                 writer.write_image(visualize_sample(fake_data_transformed.cpu(), plot=visual), gen_step)
                 writer.write_audio(fake_data_transformed.cpu()[0], gen_step)
->>>>>>> 5b3a0634
             out = discriminator(fake_data_transformed)
             acc = len(out[out>=0.5])/len(out)
             writer.write_gen_acc(acc, gen_step)
             # TODO: norm calculation is wrong
-<<<<<<< HEAD
-            reg_loss = torch.norm(fake_data, p=1) / dim4d(*fake_data.shape)
-            writer.write_gen_reg_loss(L1_lambda * reg_loss.item(),
-                                      epoch * len(data_loader) + step)
-            logger.debug("Reg loss: {}".format(L1_lambda * reg_loss))
-            # flip labels when training generator
-            gen_loss = generator.loss(
-                1-out,
-                Variable(torch.ones([batch_size, 0])).to(device))
-            gen_loss += L1_lambda * reg_loss
-            gen_loss.backward()
-            generator.optim.step()
-            writer.write_gen_loss(gen_loss.item(),
-                                  epoch * len(data_loader) + step)
-=======
             reg_loss = torch.norm(fake_data, p=1)/dim4d(*fake_data.shape)
             writer.write_gen_reg_loss(L1_lambda * reg_loss.item(), gen_step)
             logger.debug("Reg loss: {}".format(L1_lambda * reg_loss))
-            gen_loss = generator.loss(out, Variable(
-                torch.ones([batch_size, 1])).to(device))
+            # flip labels when training generator
+            gen_loss = generator.loss(1-out, Variable(
+                torch.ones([batch_size, 0])).to(device))
             writer.write_gen_loss(gen_loss.item(), gen_step)
             gen_loss += L1_lambda * reg_loss
             gen_loss.backward()
             generator.optim.step()
->>>>>>> 5b3a0634
             if visual:
                 progress.update_batch(gen_loss.item())
             logger.debug("Gen loss: {}".format(gen_loss.item()))
