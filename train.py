--- conflicted
+++ resolved
@@ -54,27 +54,15 @@
     batch_size = data_loader.batch_size
 
     discriminator = Discriminator(
-<<<<<<< HEAD
-        device, model=models[0] if models else None, lr=0.0002)
-=======
         device, model=models[0] if models else None, lr=lrs[0])
->>>>>>> 6cbe721f
 
     if generator_type == "conv":
         generator = ConvolutionalGenerator(
-<<<<<<< HEAD
-            device, model=models[1] if models else None, entropy_size=entropy_size, lr=0.00005)
-    else:
-        generator = LinearGenerator(
-            device, model=models[1] if models else None, entropy_size=entropy_size, lr=0.00005)
-    L1_lambda = 10  # 0.0001
-=======
             device, model=models[1] if models else None, entropy_size=entropy_size, lr=lrs[1])
     else:
         generator = LinearGenerator(
             device, model=models[1] if models else None, entropy_size=entropy_size, lr=lrs[1])
     L1_lambda = reg_strength
->>>>>>> 6cbe721f
 
     def dim4d(a, b, c, d): return a*b*c*d
 
